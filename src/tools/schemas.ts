import { z } from "zod";

// Config tools schemas
export const GetConfigArgsSchema = z.object({});

export const SetConfigValueArgsSchema = z.object({
  key: z.string(),
  value: z.union([
    z.string(),
    z.number(),
    z.boolean(),
    z.array(z.string()),
    z.null(),
  ]),
});

// Empty schemas
export const ListProcessesArgsSchema = z.object({});

// Terminal tools schemas
export const StartProcessArgsSchema = z.object({
  command: z.string(),
  timeout_ms: z.number(),
  shell: z.string().optional(),
  verbose_timing: z.boolean().optional(),
});

export const ReadProcessOutputArgsSchema = z.object({
  pid: z.number(),
  timeout_ms: z.number().optional(),
  verbose_timing: z.boolean().optional(),
});

export const ForceTerminateArgsSchema = z.object({
  pid: z.number(),
});

export const ListSessionsArgsSchema = z.object({});

export const KillProcessArgsSchema = z.object({
  pid: z.number(),
});

// Filesystem tools schemas
export const ReadFileArgsSchema = z.object({
  path: z.string(),
  isUrl: z.boolean().optional().default(false),
  offset: z.number().optional().default(0),
  length: z.number().optional().default(1000),
<<<<<<< HEAD
  sheet: z.string().optional(),  // String only for MCP client compatibility (Cursor doesn't support union types in JSON Schema)
=======
  sheet: z.union([z.string(), z.number()]).optional(),
>>>>>>> 91da3e23
  range: z.string().optional(),
  options: z.record(z.any()).optional()
});

export const ReadMultipleFilesArgsSchema = z.object({
  paths: z.array(z.string()),
});

export const WriteFileArgsSchema = z.object({
  path: z.string(),
  content: z.string(),
  mode: z.enum(['rewrite', 'append']).default('rewrite'),
});

// PDF modification schemas - exported for reuse
export const PdfInsertOperationSchema = z.object({
  type: z.literal('insert'),
  pageIndex: z.number(),
  markdown: z.string().optional(),
  sourcePdfPath: z.string().optional(),
  pdfOptions: z.object({}).passthrough().optional(),
});

export const PdfDeleteOperationSchema = z.object({
  type: z.literal('delete'),
  pageIndexes: z.array(z.number()),
});

export const PdfOperationSchema = z.union([PdfInsertOperationSchema, PdfDeleteOperationSchema]);

export const WritePdfArgsSchema = z.object({
  path: z.string(),
  // Preprocess content to handle JSON strings that should be parsed as arrays
  content: z.preprocess(
    (val) => {
      // If it's a string that looks like JSON array, parse it
      if (typeof val === 'string' && val.trim().startsWith('[')) {
        try {
          return JSON.parse(val);
        } catch {
          // If parsing fails, return as-is (might be markdown content)
          return val;
        }
      }
      // Otherwise return as-is
      return val;
    },
    z.union([z.string(), z.array(PdfOperationSchema)])
  ),
  outputPath: z.string().optional(),
  options: z.object({}).passthrough().optional(), // Allow passing options to md-to-pdf
});

export const CreateDirectoryArgsSchema = z.object({
  path: z.string(),
});

export const ListDirectoryArgsSchema = z.object({
  path: z.string(),
  depth: z.number().optional().default(2),
});

export const MoveFileArgsSchema = z.object({
  source: z.string(),
  destination: z.string(),
});

export const GetFileInfoArgsSchema = z.object({
  path: z.string(),
});

// Edit tools schema - SIMPLIFIED from three modes to two
// Previously supported: text replacement, location-based edits (edits array), and range rewrites
// Now supports only: text replacement and range rewrites
// Removed 'edits' array parameter - location-based surgical edits were complex and unnecessary
// Range rewrites are more powerful and cover all structured file editing needs
export const EditBlockArgsSchema = z.object({
  file_path: z.string(),
  // Text file string replacement
  old_string: z.string().optional(),
  new_string: z.string().optional(),
  expected_replacements: z.number().optional().default(1),
  // Structured file range rewrite (Excel, etc.)
  range: z.string().optional(),
  content: z.any().optional(),
  options: z.record(z.any()).optional()
}).refine(
  data => (data.old_string !== undefined && data.new_string !== undefined) ||
          (data.range !== undefined && data.content !== undefined),
  { message: "Must provide either (old_string + new_string) or (range + content)" }
);

// Send input to process schema
export const InteractWithProcessArgsSchema = z.object({
  pid: z.number(),
  input: z.string(),
  timeout_ms: z.number().optional(),
  wait_for_prompt: z.boolean().optional(),
  verbose_timing: z.boolean().optional(),
});

// Usage stats schema
export const GetUsageStatsArgsSchema = z.object({});

// Feedback tool schema - no pre-filled parameters, all user input
export const GiveFeedbackArgsSchema = z.object({
  // No parameters needed - form will be filled manually by user
  // Only auto-filled hidden fields remain:
  // - tool_call_count (auto)
  // - days_using (auto) 
  // - platform (auto)
  // - client_id (auto)
});

// Search schemas (renamed for natural language)
export const StartSearchArgsSchema = z.object({
  path: z.string(),
  pattern: z.string(),
  searchType: z.enum(['files', 'content']).default('files'),
  filePattern: z.string().optional(),
  ignoreCase: z.boolean().optional().default(true),
  maxResults: z.number().optional(),
  includeHidden: z.boolean().optional().default(false),
  contextLines: z.number().optional().default(5),
  timeout_ms: z.number().optional(), // Match process naming convention
  earlyTermination: z.boolean().optional(), // Stop search early when exact filename match is found (default: true for files, false for content)
  literalSearch: z.boolean().optional().default(false), // Force literal string matching (-F flag) instead of regex
});

export const GetMoreSearchResultsArgsSchema = z.object({
  sessionId: z.string(),
  offset: z.number().optional().default(0),    // Same as file reading
  length: z.number().optional().default(100),  // Same as file reading (but smaller default)
});

export const StopSearchArgsSchema = z.object({
  sessionId: z.string(),
});

export const ListSearchesArgsSchema = z.object({});

// Prompts tool schema - SIMPLIFIED (only get_prompt action)
export const GetPromptsArgsSchema = z.object({
  action: z.enum(['get_prompt']),
  promptId: z.string(),
  anonymous_user_use_case: z.string().optional(),
});

// Tool history schema
export const GetRecentToolCallsArgsSchema = z.object({
  maxResults: z.number().min(1).max(1000).optional().default(50),
  toolName: z.string().optional(),
  since: z.string().datetime().optional(),
});
<|MERGE_RESOLUTION|>--- conflicted
+++ resolved
@@ -47,11 +47,7 @@
   isUrl: z.boolean().optional().default(false),
   offset: z.number().optional().default(0),
   length: z.number().optional().default(1000),
-<<<<<<< HEAD
   sheet: z.string().optional(),  // String only for MCP client compatibility (Cursor doesn't support union types in JSON Schema)
-=======
-  sheet: z.union([z.string(), z.number()]).optional(),
->>>>>>> 91da3e23
   range: z.string().optional(),
   options: z.record(z.any()).optional()
 });
