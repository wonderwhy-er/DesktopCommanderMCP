--- conflicted
+++ resolved
@@ -52,10 +52,7 @@
    * Start a new search session (like start_process)
    * Returns immediately with initial state and results
    */
-<<<<<<< HEAD
-
-=======
->>>>>>> e57bbf77
+
   async startSearch(options: SearchSessionOptions): Promise<{
     sessionId: string;
     isComplete: boolean;
@@ -68,7 +65,7 @@
     
     // Validate path first
     const validPath = await validatePath(options.rootPath);
-    
+
     // Build ripgrep arguments
     const args = this.buildRipgrepArgs({ ...options, rootPath: validPath });
     
@@ -323,7 +320,7 @@
       if (options.literalSearch) {
         args.push('-F'); // Fixed string matching (literal)
       }
-      
+
       if (options.contextLines && options.contextLines > 0) {
         args.push('-C', options.contextLines.toString());
       }
@@ -344,7 +341,7 @@
     if (options.maxResults && options.maxResults > 0) {
       args.push('-m', options.maxResults.toString());
     }
-    
+
     // File pattern filtering (for file type restrictions like *.js, *.d.ts)
     if (options.filePattern) {
       const patterns = options.filePattern
@@ -402,12 +399,10 @@
 
     process.stderr?.on('data', (data: Buffer) => {
       const errorText = data.toString();
-<<<<<<< HEAD
-      
+
       // Store error text for potential user display, but don't capture individual errors
       // We'll capture incomplete search status in the completion event instead
       session.error = (session.error || '') + errorText;
-=======
 
       // Filter meaningful errors
       const filteredErrors = errorText
@@ -435,7 +430,6 @@
           });
         }
       }
->>>>>>> e57bbf77
     });
 
     process.on('close', (code: number) => {
