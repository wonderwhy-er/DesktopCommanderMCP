--- conflicted
+++ resolved
@@ -266,22 +266,14 @@
                         FORMAT HANDLING (by extension):
                         - Text: Uses offset/length for line-based pagination
                         - Excel (.xlsx, .xls, .xlsm): Returns JSON 2D array
-<<<<<<< HEAD
                           * sheet: "Sheet1" (name) or "0" (index as string, 0-based)
                           * range: ALWAYS use FROM:TO format (e.g., "A1:D100", "C1:C1", "B2:B50")
-                          * offset/length work as row pagination (optional fallback)
-                        - Images (PNG, JPEG, GIF, WebP): Base64 encoded viewable content
-=======
-                          * Use sheet param: name (string) or index (number, 0-based)
-                          * Use range param: ALWAYS use FROM:TO format (e.g., "A1:D100", "C1:C1", "B2:B50")
                           * offset/length work as row pagination (optional fallback)
                         - Images (PNG, JPEG, GIF, WebP): Base64 encoded viewable content
                         - PDF: Extracts text content as markdown with page structure
                           * offset/length work as page pagination (0-based)
                           * Includes embedded images when available
 
->>>>>>> 91da3e23
-
                         ${PATH_GUIDANCE}
                         ${CMD_PREFIX_DESCRIPTION}`,
                 inputSchema: zodToJsonSchema(ReadFileArgsSchema),
@@ -310,21 +302,13 @@
                     title: "Read Multiple Files",
                     readOnlyHint: true,
                 },
-<<<<<<< HEAD
-                {
-                    name: "write_file",
-                    description: `
+            },
+            {
+                name: "write_file",
+                description: `
                         Write or append to file contents.
-=======
-            },
-            {
-                name: "write_file",
-                description: `
-                        Write or append to file contents.
-                        
+
                         IMPORTANT: DO NOT use this tool to create PDF files. Use 'write_pdf' for all PDF creation tasks.
-
->>>>>>> 91da3e23
 
                         CHUNKING IS STANDARD PRACTICE: Always write files in chunks of 25-30 lines maximum.
                         This is the normal, recommended way to write files - not an emergency measure.
@@ -355,8 +339,6 @@
                         Files over 50 lines will generate performance notes but are still written successfully.
                         Only works within allowed directories.
 
-<<<<<<< HEAD
-=======
                         ${PATH_GUIDANCE}
                         ${CMD_PREFIX_DESCRIPTION}`,
                 inputSchema: zodToJsonSchema(WriteFileArgsSchema),
@@ -419,7 +401,6 @@
 
                         Only works within allowed directories.
 
->>>>>>> 91da3e23
                         ${PATH_GUIDANCE}
                         ${CMD_PREFIX_DESCRIPTION}`,
                 inputSchema: zodToJsonSchema(WritePdfArgsSchema),
@@ -674,16 +655,6 @@
                 description: `
                         Apply surgical edits to files.
 
-
-<<<<<<< HEAD
-                // Editing tools
-                {
-                    name: "edit_block",
-                    description: `
-                        Apply surgical edits to files.
-
-=======
->>>>>>> 91da3e23
                         BEST PRACTICE: Make multiple small, focused edits rather than one large edit.
                         Each edit_block call should change only what needs to be changed - include just enough
                         context to uniquely identify the text being modified.
@@ -723,22 +694,12 @@
 
                         ${PATH_GUIDANCE}
                         ${CMD_PREFIX_DESCRIPTION}`,
-<<<<<<< HEAD
-                    inputSchema: zodToJsonSchema(EditBlockArgsSchema),
-                    annotations: {
-                        title: "Edit Block",
-                        readOnlyHint: false,
-                        destructiveHint: true,
-                        openWorldHint: false,
-                    },
-=======
                 inputSchema: zodToJsonSchema(EditBlockArgsSchema),
                 annotations: {
                     title: "Edit Block",
                     readOnlyHint: false,
                     destructiveHint: true,
                     openWorldHint: false,
->>>>>>> 91da3e23
                 },
             },
 
@@ -802,16 +763,6 @@
                         - Complete timeline of all output events with timestamps
                         - Which detection mechanism triggered early exit
                         Use this to identify missed optimization opportunities and improve detection patterns.
-
-                        NODE.JS FALLBACK (node:local):
-                        When Python is unavailable or fails, use start_process("node:local") instead.
-                        - Runs on MCP server where Node.js is guaranteed
-                        - interact_with_process(pid, "complete self-contained script")
-                        - STATELESS: Each call is fresh - include ALL imports/setup/processing in ONE call
-                        - Use ES module imports: import ExcelJS from 'exceljs'
-                        - ExcelJS available for Excel files (NOT xlsx library)
-                        - All Node.js built-ins available (fs, path, http, crypto, etc.)
-                        - Use console.log() for output
 
                         ALWAYS USE FOR: Local file analysis, CSV processing, data exploration, system commands
                         NEVER USE ANALYSIS TOOL FOR: Local file access (analysis tool is browser-only and WILL FAIL)
