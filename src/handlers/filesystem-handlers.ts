import {
    readFile,
    readMultipleFiles,
    writeFile,
    createDirectory,
    listDirectory,
    moveFile,
    getFileInfo,
    writePdf,
    type FileResult,
    type MultiFileResult
} from '../tools/filesystem.js';
import type { ReadOptions } from '../utils/files/base.js';

import { ServerResult } from '../types.js';
import { withTimeout } from '../utils/withTimeout.js';
import { createErrorResponse } from '../error-handlers.js';
import { configManager } from '../config-manager.js';

import {
    ReadFileArgsSchema,
    ReadMultipleFilesArgsSchema,
    WriteFileArgsSchema,
    CreateDirectoryArgsSchema,
    ListDirectoryArgsSchema,
    MoveFileArgsSchema,
    GetFileInfoArgsSchema,
    WritePdfArgsSchema
} from '../tools/schemas.js';

/**
 * Helper function to check if path contains an error
 */
function isErrorPath(path: string): boolean {
    return path.startsWith('__ERROR__:');
}

/**
 * Extract error message from error path
 */
function getErrorFromPath(path: string): string {
    return path.substring('__ERROR__:'.length).trim();
}

/**
 * Handle read_file command
 */
export async function handleReadFile(args: unknown): Promise<ServerResult> {
    const HANDLER_TIMEOUT = 60000; // 60 seconds total operation timeout
    // Add input validation
    if (args === null || args === undefined) {
        return createErrorResponse('No arguments provided for read_file command');
    }
    const readFileOperation = async () => {
        const parsed = ReadFileArgsSchema.parse(args);

        // Get the configuration for file read limits
        const config = await configManager.getConfig();
        if (!config) {
            return createErrorResponse('Configuration not available');
        }

        const defaultLimit = config.fileReadLineLimit ?? 1000;

<<<<<<< HEAD
        // Convert sheet parameter: numeric strings become numbers for Excel index access
        let sheetParam: string | number | undefined = parsed.sheet;
        if (parsed.sheet !== undefined && /^\d+$/.test(parsed.sheet)) {
            sheetParam = parseInt(parsed.sheet, 10);
        }

=======
>>>>>>> 91da3e23
        const options: ReadOptions = {
            isUrl: parsed.isUrl,
            offset: parsed.offset ?? 0,
            length: parsed.length ?? defaultLimit,
<<<<<<< HEAD
            sheet: sheetParam,
            range: parsed.range
        };
        const fileResult = await readFile(parsed.path, options);
        
=======
            sheet: parsed.sheet,
            range: parsed.range
        };
        const fileResult = await readFile(parsed.path, options);
        
        // Handle PDF files
        if (fileResult.metadata?.isPdf) {
            const meta = fileResult.metadata;
            const author = meta?.author ? `, Author: ${meta?.author}` : "";
            const title = meta?.title ? `, Title: ${meta?.title}` : "";

            const pdfContent = fileResult.metadata?.pages?.flatMap((p: any) => [
                ...(p.images?.map((image: any) => ({
                    type: "image",
                    data: image.data,
                    mimeType: image.mimeType
                })) ?? []),
                {
                    type: "text",
                    text: `<!-- Page: ${p.pageNumber} -->\n${p.text}`,
                },
            ]) ?? [];

            return {
                content: [
                    {
                        type: "text",
                        text: `PDF file: ${parsed.path}${author}${title} (${meta?.totalPages} pages) \n`
                    },
                    ...pdfContent
                ]
            };
        }
        
        // Handle image files
>>>>>>> 91da3e23
        if (fileResult.metadata?.isImage) {
            // For image files, return as an image content type
            // Content should already be base64-encoded string from handler
            const imageData = typeof fileResult.content === 'string'
                ? fileResult.content
                : fileResult.content.toString('base64');
            return {
                content: [
                    {
                        type: "text",
                        text: `Image file: ${parsed.path} (${fileResult.mimeType})\n`
                    },
                    {
                        type: "image",
                        data: imageData,
                        mimeType: fileResult.mimeType
                    }
                ],
            };
        } else {
            // For all other files, return as text
            const textContent = typeof fileResult.content === 'string'
                ? fileResult.content
                : fileResult.content.toString('utf8');
            return {
                content: [{ type: "text", text: textContent }],
            };
        }
    };

    // Execute with timeout at the handler level
    const result = await withTimeout(
        readFileOperation(),
        HANDLER_TIMEOUT,
        'Read file handler operation',
        null
    );
    if (result == null) {
        // Handles the impossible case where withTimeout resolves to null instead of throwing
        throw new Error('Failed to read the file');
    }
    return result;
}

/**
 * Handle read_multiple_files command
 */
export async function handleReadMultipleFiles(args: unknown): Promise<ServerResult> {
    const parsed = ReadMultipleFilesArgsSchema.parse(args);
    const fileResults = await readMultipleFiles(parsed.paths);

    // Create a text summary of all files
    const textSummary = fileResults.map(result => {
        if (result.error) {
            return `${result.path}: Error - ${result.error}`;
        } else if (result.isPdf) {
            return `${result.path}: PDF file with ${result.payload?.pages?.length} pages`;
        } else if (result.mimeType) {
            return `${result.path}: ${result.mimeType} ${result.isImage ? '(image)' : '(text)'}`;
        } else {
            return `${result.path}: Unknown type`;
        }
    }).join("\n");

    // Create content items for each file
    const contentItems: Array<{ type: string, text?: string, data?: string, mimeType?: string }> = [];

    // Add the text summary
    contentItems.push({ type: "text", text: textSummary });

    // Add each file content
    for (const result of fileResults) {
        if (!result.error && result.content !== undefined) {
            if (result.isPdf) {
                result.payload?.pages.forEach((page, i) => {
                    page.images.forEach((image, i) => {
                        contentItems.push({
                            type: "image",
                            data: image.data,
                            mimeType: image.mimeType
                        });
                    });
                    contentItems.push({
                        type: "text",
                        text: page.text,
                    });
                });
            } else if (result.isImage && result.mimeType) {
                // For image files, add an image content item
                contentItems.push({
                    type: "image",
                    data: result.content,
                    mimeType: result.mimeType
                });
            } else {
                // For text files, add a text summary
                contentItems.push({
                    type: "text",
                    text: `\n--- ${result.path} contents: ---\n${result.content}`
                });
            }
        }
    }

    return { content: contentItems };
}

/**
 * Handle write_file command
 */
export async function handleWriteFile(args: unknown): Promise<ServerResult> {
    try {
        const parsed = WriteFileArgsSchema.parse(args);

        // Get the line limit from configuration
        const config = await configManager.getConfig();
        const MAX_LINES = config.fileWriteLineLimit ?? 50; // Default to 50 if not set

        // Strictly enforce line count limit
        const lines = parsed.content.split('\n');
        const lineCount = lines.length;
        let errorMessage = "";
        if (lineCount > MAX_LINES) {
            errorMessage = `✅ File written successfully! (${lineCount} lines)
            
💡 Performance tip: For optimal speed, consider chunking files into ≤30 line pieces in future operations.`;
        }

        // Pass the mode parameter to writeFile
        await writeFile(parsed.path, parsed.content, parsed.mode);

        // Provide more informative message based on mode
        const modeMessage = parsed.mode === 'append' ? 'appended to' : 'wrote to';

        return {
            content: [{
                type: "text",
                text: `Successfully ${modeMessage} ${parsed.path} (${lineCount} lines) ${errorMessage}`
            }],
        };
    } catch (error) {
        const errorMessage = error instanceof Error ? error.message : String(error);
        return createErrorResponse(errorMessage);
    }
}

/**
 * Handle create_directory command
 */
export async function handleCreateDirectory(args: unknown): Promise<ServerResult> {
    try {
        const parsed = CreateDirectoryArgsSchema.parse(args);
        await createDirectory(parsed.path);
        return {
            content: [{ type: "text", text: `Successfully created directory ${parsed.path}` }],
        };
    } catch (error) {
        const errorMessage = error instanceof Error ? error.message : String(error);
        return createErrorResponse(errorMessage);
    }
}

/**
 * Handle list_directory command
 */
export async function handleListDirectory(args: unknown): Promise<ServerResult> {
    try {
        const startTime = Date.now();
        const parsed = ListDirectoryArgsSchema.parse(args);
        const entries = await listDirectory(parsed.path, parsed.depth);
        const duration = Date.now() - startTime;

        const resultText = entries.join('\n');

        return {
            content: [{ type: "text", text: resultText }],
        };
    } catch (error) {
        const errorMessage = error instanceof Error ? error.message : String(error);
        return createErrorResponse(errorMessage);
    }
}

/**
 * Handle move_file command
 */
export async function handleMoveFile(args: unknown): Promise<ServerResult> {
    try {
        const parsed = MoveFileArgsSchema.parse(args);
        await moveFile(parsed.source, parsed.destination);
        return {
            content: [{ type: "text", text: `Successfully moved ${parsed.source} to ${parsed.destination}` }],
        };
    } catch (error) {
        const errorMessage = error instanceof Error ? error.message : String(error);
        return createErrorResponse(errorMessage);
    }
}

/**
 * Format a value for display, handling objects and arrays
 */
function formatValue(value: unknown, indent: string = ''): string {
    if (value === null || value === undefined) {
        return String(value);
    }
    if (Array.isArray(value)) {
        if (value.length === 0) return '[]';
        // For arrays of objects (like sheets), format each item
        const items = value.map((item, i) => {
            if (typeof item === 'object' && item !== null) {
                const props = Object.entries(item)
                    .map(([k, v]) => `${k}: ${v}`)
                    .join(', ');
                return `${indent}  [${i}] { ${props} }`;
            }
            return `${indent}  [${i}] ${item}`;
        });
        return `\n${items.join('\n')}`;
    }
    if (typeof value === 'object') {
        return JSON.stringify(value);
    }
    return String(value);
}

/**
 * Handle get_file_info command
 */
export async function handleGetFileInfo(args: unknown): Promise<ServerResult> {
    try {
        const parsed = GetFileInfoArgsSchema.parse(args);
        const info = await getFileInfo(parsed.path);

        // Generic formatting for any file type
        const formattedText = Object.entries(info)
            .map(([key, value]) => `${key}: ${formatValue(value)}`)
            .join('\n');

        return {
            content: [{
                type: "text",
                text: formattedText
            }],
        };
    } catch (error) {
        const errorMessage = error instanceof Error ? error.message : String(error);
        return createErrorResponse(errorMessage);
    }
}

// Use get_config to retrieve the allowedDirectories configuration

/**
 * Handle write_pdf command
 */
export async function handleWritePdf(args: unknown): Promise<ServerResult> {
    try {
        const parsed = WritePdfArgsSchema.parse(args);
        await writePdf(parsed.path, parsed.content, parsed.outputPath, parsed.options);
        const targetPath = parsed.outputPath || parsed.path;
        return {
            content: [{ type: "text", text: `Successfully wrote PDF to ${targetPath}${parsed.outputPath ? `\nOriginal file: ${parsed.path}` : ''}` }],
        };
    } catch (error) {
        const errorMessage = error instanceof Error ? error.message : String(error);
        return createErrorResponse(errorMessage);
    }
}<|MERGE_RESOLUTION|>--- conflicted
+++ resolved
@@ -62,31 +62,21 @@
 
         const defaultLimit = config.fileReadLineLimit ?? 1000;
 
-<<<<<<< HEAD
         // Convert sheet parameter: numeric strings become numbers for Excel index access
         let sheetParam: string | number | undefined = parsed.sheet;
         if (parsed.sheet !== undefined && /^\d+$/.test(parsed.sheet)) {
             sheetParam = parseInt(parsed.sheet, 10);
         }
 
-=======
->>>>>>> 91da3e23
         const options: ReadOptions = {
             isUrl: parsed.isUrl,
             offset: parsed.offset ?? 0,
             length: parsed.length ?? defaultLimit,
-<<<<<<< HEAD
             sheet: sheetParam,
             range: parsed.range
         };
         const fileResult = await readFile(parsed.path, options);
-        
-=======
-            sheet: parsed.sheet,
-            range: parsed.range
-        };
-        const fileResult = await readFile(parsed.path, options);
-        
+
         // Handle PDF files
         if (fileResult.metadata?.isPdf) {
             const meta = fileResult.metadata;
@@ -115,9 +105,8 @@
                 ]
             };
         }
-        
+
         // Handle image files
->>>>>>> 91da3e23
         if (fileResult.metadata?.isImage) {
             // For image files, return as an image content type
             // Content should already be base64-encoded string from handler
